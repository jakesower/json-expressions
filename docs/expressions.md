# JSON Expressions Reference

This document provides comprehensive documentation for all expressions available in the JSON Expressions library. All examples show expressions operating on input data.

> **Looking for pack information?** See the **[Pack Reference](packs.md)** to understand which expressions are available in each pack.

**Important note on equality:** JavaScript has the notion of `undefined` being distinct from `null`. JSON Expressions is designed to be useful regardless of the implementing language, and most languages do not distinguish between the two. Therefore, `undefined` and `null` are considered to be **equal** throughout the library. Use `$exists` if you wish to determine if a key in an object is undefined.

```javascript
const child = { name: "Zoë", age: null };

engine.apply({ $eq: [undefined, null] }, {}); // returns true
engine.apply({ $eq: null }, child.petName); // returns true
engine.apply({ $eq: [{ $get: "petName" }, { $get: "age" }] }, child); // returns true

engine.apply({ $exists: "age" }, child); // returns true
engine.apply({ $exists: "petName" }, child); // returns false
```

## $abs

Returns the absolute value of a number.

```javascript
apply({ $abs: null }, -2.5);
// Returns: 2.5
```

## $add

Performs addition of two numbers.

```javascript
// Single operand: add to input data
apply({ $add: 5 }, 12);
// Returns: 17 (12 + 5)

// Array form: add two expressions
apply(
  { $add: [{ $get: "baseScore" }, { $get: "bonus" }] },
  { baseScore: 10, bonus: 3 },
);
// Returns: 13 (10 + 3)

// Mixed form: expression + literal (expression + expression is OK too)
apply({ $add: [{ $get: "age" }, 12] }, { age: 4 });
// Returns: 16 (4 + 12)
```

<<<<<<< HEAD
## $addTime

Adds a duration to a date. Use negative values to subtract.

Supported units: `years`, `months`, `weeks`, `days`, `hours`, `minutes`, `seconds`, `milliseconds`

```javascript
// Add single unit duration
apply({ $addTime: { days: 7 } }, "2025-10-05T00:00:00.000Z");
// Returns: "2025-10-12T00:00:00.000Z"

// Add multiple units
apply(
  { $addTime: { days: 7, hours: 2, minutes: 30 } },
  "2025-10-05T10:00:00.000Z"
);
// Returns: "2025-10-12T12:30:00.000Z"

// Subtract with negative values
apply({ $addTime: { days: -3 } }, "2025-10-05T00:00:00.000Z");
// Returns: "2025-10-02T00:00:00.000Z"

// Array form: explicit date
apply({ $addTime: ["2025-10-05T00:00:00.000Z", { days: 7 }] }, null);
// Returns: "2025-10-12T00:00:00.000Z"
=======
## $addDays

Adds a specified number of days to a date.

```javascript
// Array form: add days to date
apply({ $addDays: ["2025-10-05T00:00:00.000Z", 7] }, null);
// Returns: "2025-10-12T00:00:00.000Z"

// Input data form: add days to input date
apply({ $addDays: 7 }, "2025-10-05T00:00:00.000Z");
// Returns: "2025-10-12T00:00:00.000Z"

// Negative days subtract from date
apply({ $addDays: ["2025-10-05T00:00:00.000Z", -3] }, null);
// Returns: "2025-10-02T00:00:00.000Z"
```

## $addHours

Adds a specified number of hours to a date.

```javascript
// Array form: add hours to date
apply({ $addHours: ["2025-10-05T10:00:00.000Z", 5] }, null);
// Returns: "2025-10-05T15:00:00.000Z"

// Handles day boundaries
apply({ $addHours: ["2025-10-05T22:00:00.000Z", 3] }, null);
// Returns: "2025-10-06T01:00:00.000Z"
```

## $addMinutes

Adds a specified number of minutes to a date.

```javascript
// Array form: add minutes to date
apply({ $addMinutes: ["2025-10-05T10:30:00.000Z", 45] }, null);
// Returns: "2025-10-05T11:15:00.000Z"

// Handles hour boundaries
apply({ $addMinutes: ["2025-10-05T10:50:00.000Z", 20] }, null);
// Returns: "2025-10-05T11:10:00.000Z"
```

## $addMonths

Adds a specified number of months to a date.

```javascript
// Array form: add months to date
apply({ $addMonths: ["2025-10-05T00:00:00.000Z", 3] }, null);
// Returns: "2026-01-05T00:00:00.000Z"

// Input data form: add months to input date
apply({ $addMonths: 3 }, "2025-10-05T00:00:00.000Z");
// Returns: "2026-01-05T00:00:00.000Z"
```

## $addYears

Adds a specified number of years to a date.

```javascript
// Array form: add years to date
apply({ $addYears: ["2025-10-05T00:00:00.000Z", 5] }, null);
// Returns: "2030-10-05T00:00:00.000Z"

// Input data form: add years to input date
apply({ $addYears: 5 }, "2025-10-05T00:00:00.000Z");
// Returns: "2030-10-05T00:00:00.000Z"
>>>>>>> 8f80f3c7
```

## $all

Tests if all elements in an array satisfy a predicate expression.

```javascript
// Check if all children are ready for outdoor play
const children = [
  { name: "Aria", hasJacket: true },
  { name: "Kai", hasJacket: true },
  { name: "Zara", hasJacket: true },
];
apply({ $all: { $get: "hasJacket" } }, children);
// Returns: true
```

## $and

Logical AND operation - returns true if all expressions are truthy.

```javascript
// Check if child meets multiple criteria for field trip
const child = { age: 5, hasPermission: true, isHealthy: true };
apply(
  {
    $and: [
      { $pipe: [{ $get: "age" }, { $gte: 4 }] },
      { $get: "hasPermission" },
      { $get: "isHealthy" },
    ],
  },
  child,
);
// Returns: true
```

## $any

Tests if any element in an array satisfies a predicate expression.

```javascript
// Check if any child needs a nap
const children = [
  { name: "Chen", tired: false },
  { name: "Luna", tired: true },
  { name: "Diego", tired: false },
];
apply({ $any: { $get: "tired" } }, children);
// Returns: true
```

## $between

Tests if a value is between two bounds (inclusive).

```javascript
// Check if child's age is in preschool range
apply({ $between: { min: 3, max: 5 } }, 4);
// Returns: true
```

## $case

Unified conditional expression supporting both literal comparisons and boolean predicates.

The `$case` expression automatically determines how to handle each `when` clause:

- **Boolean predicate expressions** (`$gt`, `$eq`, `$and`, etc.) → Applied as predicates with the case value as input
- **All other values** → Compared literally using deep equality

```javascript
// Flexible activity assignment using both literal and predicate matching
const child = { age: 4, status: "active" };
apply(
  {
    $case: {
      value: { $get: "age" },
      cases: [
        { when: 2, then: "Sensory play and simple puzzles" }, // Literal comparison
        { when: 3, then: "Art activities and story time" }, // Literal comparison
        { when: { $eq: 4 }, then: "Pre-writing skills and group games" }, // Boolean predicate
        { when: { $gte: 5 }, then: "Early math and reading readiness" }, // Boolean predicate
      ],
      default: "Age-appropriate developmental activities",
    },
  },
  child,
);
// Returns: "Pre-writing skills and group games"
```

```javascript
// Mix literal status checks with computed conditions
const child = { status: "active", energy: 8 };
apply(
  {
    $case: {
      value: { $get: "status" },
      cases: [
        { when: "napping", then: "Quiet time activities" }, // Literal comparison
        { when: "active", then: "High energy games" }, // Literal comparison
        { when: { $get: "fallbackStatus" }, then: "Custom activity" }, // Expression applied to literal
      ],
      default: "Free play",
    },
  },
  child,
);
// Returns: "High energy games"
```

## $ceil

Returns the smallest integer greater than or equal to the input number (rounds up).

```javascript
apply({ $ceil: null }, 4.1);
// Returns: 5

apply({ $ceil: null }, -4.9);
// Returns: -4
```

<<<<<<< HEAD
=======
## $day

Extracts the day of the month from a date (1-31).

```javascript
// Extract day from date
apply({ $day: "2025-10-05T15:23:45.234Z" }, null);
// Returns: 5

// Works with input data form
apply({ $day: null }, "2025-10-31T15:23:45.234Z");
// Returns: 31
```

## $dayOfWeek

Returns the day of the week as a number (0=Sunday, 6=Saturday).

```javascript
// Get day of week (Sunday = 0)
apply({ $dayOfWeek: "2025-10-05T00:00:00.000Z" }, null);
// Returns: 0 (Sunday)

// Monday = 1
apply({ $dayOfWeek: "2025-10-06T00:00:00.000Z" }, null);
// Returns: 1

// Saturday = 6
apply({ $dayOfWeek: "2025-10-04T00:00:00.000Z" }, null);
// Returns: 6
```

## $dayOfYear

Returns the day of the year (1-365/366).

```javascript
// First day of year
apply({ $dayOfYear: "2025-01-01T00:00:00.000Z" }, null);
// Returns: 1

// Calculate day number
apply({ $dayOfYear: "2025-10-05T00:00:00.000Z" }, null);
// Returns: 278
```

>>>>>>> 8f80f3c7
## $coalesce

Returns the first non-null value from an array.

```javascript
// Get first available contact method
const parent = {
  phone: null,
  email: "parent@example.com",
  emergency: "555-1234",
};
apply(
  { $coalesce: [{ $get: "phone" }, { $get: "email" }, { $get: "emergency" }] },
  parent,
);
// Returns: "parent@example.com"
```

## $concat

Concatenates multiple arrays together.

```javascript
// Combine current children with new arrivals
const currentChildren = ["Aria", "Kai"];
apply({ $concat: [["Zara"], ["Luna", "Diego"]] }, currentChildren);
// Returns: ["Aria", "Kai", "Zara", "Luna", "Diego"]
```

## $count

Returns the count of items in an array. Can operate on either the operand (if provided and resolves to an array) or the input data.

```javascript
// Count items in input data array
const children = ["Amara", "Chen", "Fatima", "Kai"];
apply({ $count: null }, children);
// Returns: 4

// Count items in operand array
apply({ $count: [1, 2, 3, 4, 5] }, null);
// Returns: 5

// Count items from expression result
const data = { scores: [95, 87, 92, 88] };
apply({ $count: { $get: "scores" } }, data);
// Returns: 4
```

## $debug

**Pack:** `base`

Logs the operand, input data, and result to console and returns the result unchanged. Useful for debugging expression pipelines.

```javascript
// Debug intermediate value in pipeline
apply(
  {
    $pipe: [
      { $get: "children" },
      { $debug: { $filter: { $get: "enrolled" } } },
      { $map: { $get: "name" } },
    ],
  },
  daycareData,
);
// Logs: Debug: { operand: { $filter: { $get: "enrolled" } }, inputData: [...], result: [...] }
// Then continues processing

// Debug with simple pass-through
apply({ $debug: { $get: "name" } }, { name: "Amara" });
// Logs: Debug: { operand: { $get: "name" }, inputData: { name: "Amara" }, result: "Amara" }
// Returns: "Amara"
```

## $diffDays

Calculates the difference in days between two dates.

```javascript
// Array form: difference in days
apply(
  { $diffDays: ["2025-10-05T00:00:00.000Z", "2025-10-12T00:00:00.000Z"] },
  null,
);
// Returns: 7

// Input data form: difference from input date
apply({ $diffDays: "2025-10-12T00:00:00.000Z" }, "2025-10-05T00:00:00.000Z");
// Returns: 7

// Negative for earlier second date
apply(
  { $diffDays: ["2025-10-12T00:00:00.000Z", "2025-10-05T00:00:00.000Z"] },
  null,
);
// Returns: -7
```

## $diffHours

Calculates the difference in hours between two dates.

```javascript
// Array form: difference in hours
apply(
  { $diffHours: ["2025-10-05T10:00:00.000Z", "2025-10-05T15:00:00.000Z"] },
  null,
);
// Returns: 5

// Handles day boundaries
apply(
  { $diffHours: ["2025-10-05T22:00:00.000Z", "2025-10-06T01:00:00.000Z"] },
  null,
);
// Returns: 3
```

## $diffMilliseconds

Calculates the difference in milliseconds between two dates.

```javascript
// Array form: difference in milliseconds
apply(
  {
    $diffMilliseconds: ["2025-10-05T10:00:00.000Z", "2025-10-05T10:00:01.000Z"],
  },
  null,
);
// Returns: 1000
```

## $diffMinutes

Calculates the difference in minutes between two dates.

```javascript
// Array form: difference in minutes
apply(
  { $diffMinutes: ["2025-10-05T10:00:00.000Z", "2025-10-05T10:45:00.000Z"] },
  null,
);
// Returns: 45
```

## $diffMonths

Calculates the difference in months between two dates.

```javascript
// Array form: difference in months
apply(
  { $diffMonths: ["2025-10-05T00:00:00.000Z", "2026-01-05T00:00:00.000Z"] },
  null,
);
// Returns: 3

// Handles year boundaries
apply(
  { $diffMonths: ["2025-12-15T00:00:00.000Z", "2026-02-15T00:00:00.000Z"] },
  null,
);
// Returns: 2
```

## $diffSeconds

Calculates the difference in seconds between two dates.

```javascript
// Array form: difference in seconds
apply(
  { $diffSeconds: ["2025-10-05T10:00:00.000Z", "2025-10-05T10:01:00.000Z"] },
  null,
);
// Returns: 60
```

## $diffYears

Calculates the difference in years between two dates.

```javascript
// Array form: difference in years
apply(
  { $diffYears: ["2025-10-05T00:00:00.000Z", "2030-10-05T00:00:00.000Z"] },
  null,
);
// Returns: 5
```

## $default

Returns a default value if the expression result is null (or undefined). Supports both object form and array form.

```javascript
// Array form (concise): [expression, defaultValue]
const child = { name: "Amara", pickupTime: null };
apply(
  {
    $default: [{ $get: "pickupTime" }, "5:00 PM"],
  },
  child,
);
// Returns: "5:00 PM"

// Object form (legacy): { expression, default }
apply(
  {
    $default: {
      expression: { $get: "pickupTime" },
      default: "5:00 PM",
    },
  },
  child,
);
// Returns: "5:00 PM"

// Works with expression defaults
apply(
  {
    $default: [{ $get: "primaryContact" }, { $get: "secondaryContact" }],
  },
  { primaryContact: null, secondaryContact: "555-1234" },
);
// Returns: "555-1234"

// Preserves falsy non-null values
apply({ $default: [{ $get: "count" }, 10] }, { count: 0 });
// Returns: 0 (not 10, because 0 is not null/undefined)
```

## $diffTime

Calculates the difference between two dates in a specific unit.

Supported units: `years`, `months`, `weeks`, `days`, `hours`, `minutes`, `seconds`, `milliseconds`

```javascript
// Calculate difference in days
apply(
  { $diffTime: { date: "2025-12-25T00:00:00.000Z", unit: "days" } },
  "2025-10-05T00:00:00.000Z"
);
// Returns: 81 (days between Oct 5 and Dec 25)

// Calculate difference in hours
apply(
  { $diffTime: { date: "2025-10-05T15:00:00.000Z", unit: "hours" } },
  "2025-10-05T10:00:00.000Z"
);
// Returns: 5

// Array form: explicit dates
apply(
  { $diffTime: ["2025-10-05T00:00:00.000Z", "2025-12-25T00:00:00.000Z", "days"] },
  null
);
// Returns: 81
```

## $divide

Performs division operation.

```javascript
// Single operand: divide input data
apply({ $divide: 4 }, 20.0);
// Returns: 5.00 (20.0 / 4)

// Array form: divide two expressions
apply(
  { $divide: [{ $get: "total" }, { $get: "children" }] },
  { total: 24, children: 6 },
);
// Returns: 4 (24 / 6)

// Mixed form: expression / literal
apply({ $divide: [{ $get: "minutes" }, 60] }, { minutes: 150 });
// Returns: 2.5 (150 / 60)
```

## $endOf

Gets the end of a time period (day, week, month, year).

Supported units: `day`, `week`, `month`, `year`

```javascript
// Get end of day
apply({ $endOf: "day" }, "2025-10-05T10:00:00.000Z");
// Returns: "2025-10-05T23:59:59.999Z"

// Get end of month
apply({ $endOf: "month" }, "2025-10-15T10:00:00.000Z");
// Returns: "2025-10-31T23:59:59.999Z"

// Get end of year
apply({ $endOf: "year" }, "2025-10-15T10:00:00.000Z");
// Returns: "2025-12-31T23:59:59.999Z"
```

## $eq

Tests equality using deep comparison. JSON has no notion of `undefined`, which means that `undefined` and `null` will be treated as equal when using `$eq`. If you wish to distinguish between the two, use `$exists` instead.

```javascript
// Single operand: compare input data
apply({ $eq: "reading" }, "reading");
// Returns: true ("reading" === "reading")

// Array form: compare two expressions
apply(
  { $eq: [{ $get: "status" }, { $get: "expectedStatus" }] },
  { status: "active", expectedStatus: "active" },
);
// Returns: true ("active" === "active")
```

## $endOfDay

Returns the end of day (23:59:59.999) for a given date.

```javascript
// Get end of day
apply({ $endOfDay: "2025-10-05T15:23:45.234Z" }, null);
// Returns: "2025-10-05T23:59:59.999Z"
```

## $endOfMonth

Returns the last moment of the month for a given date.

```javascript
// End of 31-day month
apply({ $endOfMonth: "2025-10-15T15:23:45.234Z" }, null);
// Returns: "2025-10-31T23:59:59.999Z"

// End of 30-day month
apply({ $endOfMonth: "2025-11-15T15:23:45.234Z" }, null);
// Returns: "2025-11-30T23:59:59.999Z"

// End of February (non-leap year)
apply({ $endOfMonth: "2025-02-15T15:23:45.234Z" }, null);
// Returns: "2025-02-28T23:59:59.999Z"
```

## $endOfYear

Returns the last moment of the year for a given date.

```javascript
// Get end of year
apply({ $endOfYear: "2025-10-15T15:23:45.234Z" }, null);
// Returns: "2025-12-31T23:59:59.999Z"
```

## $exists

Tests if a property or path exists in an object, regardless of its value. Different from $isPresent - this checks existence, not meaningfulness.

```javascript
// Check if child has allergies field (even if null)
const student = { name: "Zara", allergies: null, age: 4 };
apply({ $exists: "allergies" }, student);
// Returns: true (property exists, even though it's null)

apply({ $exists: "missing" }, student);
// Returns: false

// Works with nested paths
apply({ $exists: "parent.phone" }, { parent: { phone: "555-0123" } });
// Returns: true
```

## $filter

Filters array items based on a condition.

```javascript
// Find children who need extra help
const children = [
  { name: "Aria", needsHelp: true, age: 4 },
  { name: "Kai", needsHelp: false, age: 5 },
  { name: "Zara", needsHelp: true, age: 3 },
];
apply({ $filter: { $get: "needsHelp" } }, children);
// Returns: [{ name: "Aria", needsHelp: true, age: 4 }, { name: "Zara", needsHelp: true, age: 3 }]
```

## $filterBy

Filters arrays by object property conditions (shorthand for $filter + $matchesAll).

```javascript
// Find active children ready for kindergarten
const children = [
  { name: "Aria", age: 4, active: true },
  { name: "Kai", age: 5, active: true },
  { name: "Zara", age: 5, active: false },
  { name: "Leo", age: 6, active: true },
];
apply({ $filterBy: { age: { $gte: 5 }, active: true } }, children);
// Returns: [{ name: "Kai", age: 5, active: true }, { name: "Leo", age: 6, active: true }]
```

## $find

Returns the first element that satisfies a predicate.

```javascript
// Find first child ready for kindergarten
const children = [
  { name: "Aria", age: 4 },
  { name: "Kai", age: 5 },
  { name: "Zara", age: 6 },
];
apply({ $find: { $match: { age: { $gte: 5 } } } }, children);
// Returns: { name: "Kai", age: 5 }
```

## $first

Returns the first item in an array. Can operate on either the operand (if provided and resolves to an array) or the input data.

```javascript
// Get first item from input data array
const lineup = ["Chen", "Fatima", "Diego", "Luna"];
apply({ $first: null }, lineup);
// Returns: "Chen"

// Get first item from operand array
apply({ $first: [10, 20, 30] }, null);
// Returns: 10

// Get first item from expression result
const data = { scores: [95, 87, 92] };
apply({ $first: { $get: "scores" } }, data);
// Returns: 95

// Common pattern: filter then get first
apply({ $first: { $filter: { $gt: 3 } } }, [1, 2, 3, 4, 5]);
// Returns: 4
```

## $floor

Returns the largest integer less than or equal to the input number (rounds down).

```javascript
apply({ $floor: null }, 4.9);
// Returns: 4

apply({ $floor: null }, -4.1);
// Returns: -5
```

## $formatDate

Formats a date using date-fns format function. Format strings follow Unicode Technical Standard #35.

Common format tokens: `yyyy` (4-digit year), `MM` (2-digit month), `dd` (2-digit day), `HH` (2-digit hour), `mm` (minute), `ss` (second), `EEEE` (day of week), `MMMM` (month name)

```javascript
// Format with pattern
apply({ $formatDate: "yyyy-MM-dd" }, "2025-10-05T14:30:00.000Z");
// Returns: "2025-10-05"

// Format with time
apply({ $formatDate: "yyyy-MM-dd HH:mm:ss" }, "2025-10-05T14:30:45.000Z");
// Returns: "2025-10-05 14:30:45" (time in local timezone)

// Array form: explicit date and format
apply({ $formatDate: ["2025-10-05T14:30:00.000Z", "yyyy-MM-dd"] }, null);
// Returns: "2025-10-05"
```

## $fromPairs

Converts an array of [key, value] pairs into an object.

```javascript
// Convert child data pairs to object
const childPairs = [
  ["name", "Zara"],
  ["age", 4],
  ["group", "Butterflies"],
];
apply({ $fromPairs: null }, childPairs);
// Returns: { name: "Zara", age: 4, group: "Butterflies" }
```

## $formatDate

Formats a date using a format pattern string (follows date-fns format tokens).

```javascript
// Array form: format date with pattern
apply({ $formatDate: ["2025-10-05T11:23:45.234Z", "yyyy-MM-dd"] }, null);
// Returns: "2025-10-05"

// Input data form: format input date
apply({ $formatDate: "yyyy-MM-dd" }, "2025-10-05T11:23:45.234Z");
// Returns: "2025-10-05"

// Custom pattern with month name
apply({ $formatDate: ["2025-10-05T11:23:45.234Z", "MMMM do, yyyy"] }, null);
// Returns: "October 5th, 2025"

// Format day of week
apply({ $formatDate: ["2025-10-05T11:23:45.234Z", "EEEE"] }, null);
// Returns: "Sunday"
```

## $flatMap

Maps and flattens array items.

```javascript
// Get all toys from all children's belongings
const children = [
  { belongings: ["teddy", "book"] },
  { belongings: ["blocks", "puzzle", "crayons"] },
  { belongings: ["doll"] },
];
apply({ $flatMap: { $get: "belongings" } }, children);
// Returns: ["teddy", "book", "blocks", "puzzle", "crayons", "doll"]
```

## $flatten

Flattens nested arrays by one level by default, with optional depth control.

```javascript
// Flatten one level (default)
const nestedBelongings = [
  ["teddy", "book"],
  ["blocks", ["puzzle", "crayons"]],
  ["doll"],
];
apply({ $flatten: null }, nestedBelongings);
// Returns: ["teddy", "book", "blocks", ["puzzle", "crayons"], "doll"]

// Flatten multiple levels with depth
apply({ $flatten: { depth: 2 } }, nestedBelongings);
// Returns: ["teddy", "book", "blocks", "puzzle", "crayons", "doll"]
```

## $get

Retrieves a value from data using dot notation paths or array paths. Supports the `$` wildcard for array element iteration and flattening. Returns `null` if the path does not exist. Combines well with `$default`.

```javascript
// Simple path access with dot notation
apply({ $get: "info.age" }, child);
// Returns: 4

// Path access with array notation
apply({ $get: ["info", "age"] }, child);
// Returns: 4

// Deep nesting with array path
const data = { child: { profile: { contact: { email: "test@example.com" } } } };
apply({ $get: ["child", "profile", "contact", "email"] }, data);
// Returns: "test@example.com"

// Array iteration with $ wildcard
const children = [
  { name: "Chen", age: 3 },
  { name: "Amira", age: 4 },
  { name: "Diego", age: 5 },
];
apply({ $get: "$.name" }, children);
// Returns: ["Chen", "Amira", "Diego"]

// Nested array iteration
const classrooms = {
  rooms: [
    { children: [{ name: "Sofia" }, { name: "Miguel" }] },
    { children: [{ name: "Zara" }, { name: "Omar" }] },
  ],
};
apply({ $get: "rooms.$.children.$.name" }, classrooms);
// Returns: ["Sofia", "Miguel", "Zara", "Omar"] (flattened)
```

## $getTime

Extracts a component from a date.

Supported components: `year`, `month` (1-indexed), `day`, `hour`, `minute`, `second`, `dayOfWeek` (0=Sunday), `dayOfYear`

```javascript
// Extract year
apply({ $getTime: "year" }, "2025-10-15T14:30:45.000Z");
// Returns: 2025

// Extract month (1-indexed)
apply({ $getTime: "month" }, "2025-10-15T14:30:45.000Z");
// Returns: 10

// Extract day of week (0=Sunday)
apply({ $getTime: "dayOfWeek" }, "2025-10-05T00:00:00.000Z");
// Returns: 0 (Sunday)
```

## $groupBy

Groups array elements by a specified key or expression result.

```javascript
// Group children by age
const children = [
  { name: "Aria", age: 4 },
  { name: "Kai", age: 5 },
  { name: "Zara", age: 4 },
  { name: "Chen", age: 5 },
];
apply({ $groupBy: { $get: "age" } }, children);
// Returns: {
//   "4": [{ name: "Aria", age: 4 }, { name: "Zara", age: 4 }],
//   "5": [{ name: "Kai", age: 5 }, { name: "Chen", age: 5 }]
// }
```

## $gt

Tests if value is greater than operand.

```javascript
// Single operand: compare input data
apply({ $gt: 4 }, 5);
// Returns: true (5 > 4)

// Array form: compare two expressions
apply({ $gt: [{ $get: "age" }, { $get: "minAge" }] }, { age: 6, minAge: 4 });
// Returns: true (6 > 4)

// Mixed form: expression > literal
apply({ $gt: [{ $get: "score" }, 80] }, { score: 85 });
// Returns: true (85 > 80)
```

## $gte

Tests if value is greater than or equal to operand.

```javascript
// Single operand: compare input data
apply({ $gte: 3 }, 3);
// Returns: true (3 >= 3)

// Array form: compare two expressions
apply(
  { $gte: [{ $get: "currentAge" }, { $get: "requiredAge" }] },
  { currentAge: 5, requiredAge: 4 },
);
// Returns: true (5 >= 4)

// Mixed form: expression >= literal
apply({ $gte: [{ $get: "attendance" }, 90] }, { attendance: 95 });
// Returns: true (95 >= 90)
```

## $hour

Extracts the hour from a date (0-23).

```javascript
// Extract hour from date
apply({ $hour: "2025-10-05T15:23:45.234Z" }, null);
// Returns: 15

// Midnight returns 0
apply({ $hour: "2025-10-05T00:23:45.234Z" }, null);
// Returns: 0
```

## $if

Conditional expression that evaluates different branches based on a condition.

```javascript
// Assign activity based on weather
const weather = { condition: "rainy", temperature: 65 };
apply(
  {
    $if: {
      if: { $pipe: [{ $get: "condition" }, { $eq: "sunny" }] },
      then: "Outdoor playground",
      else: "Indoor activities",
    },
  },
  weather,
);
// Returns: "Indoor activities"
```

## $identity

Returns input data unchanged. This is useful as an identity function in pipelines or when you need to pass through values.

```javascript
// Return child data unchanged (identity function)
const childData = { name: "Chen", age: 4 };
apply({ $identity: null }, childData);
// Returns: { name: "Chen", age: 4 }

// Operand is ignored (the convention is to use null here)
apply({ $identity: "ignored" }, "hello");
// Returns: "hello"

// Input data can be addressed with $identity
apply({ $if: { if: { $identity: null }, then: "yes", else: "no" } }, true);
// Returns: "yes"
```

## $in

Tests if value exists in an array.

```javascript
// Check if child's dietary need is in available options
const availableOptions = ["vegetarian", "gluten-free", "dairy-free"];
apply({ $in: availableOptions }, "vegetarian");
// Returns: true
```

## $isAfter

<<<<<<< HEAD
Tests if first date is after second date.

```javascript
// Compare input to threshold
apply({ $isAfter: "2025-10-05T00:00:00.000Z" }, "2025-10-15T00:00:00.000Z");
// Returns: true

// Array form: explicit dates
apply({ $isAfter: ["2025-10-15T00:00:00.000Z", "2025-10-05T00:00:00.000Z"] }, null);
// Returns: true
=======
Tests if the first date is after the second date.

```javascript
// Array form: compare two dates
apply(
  { $isAfter: ["2025-10-12T00:00:00.000Z", "2025-10-05T00:00:00.000Z"] },
  null,
);
// Returns: true

// Input data form
apply({ $isAfter: "2025-10-05T00:00:00.000Z" }, "2025-10-12T00:00:00.000Z");
// Returns: true

// Returns false for equal dates
apply(
  { $isAfter: ["2025-10-05T00:00:00.000Z", "2025-10-05T00:00:00.000Z"] },
  null,
);
// Returns: false
>>>>>>> 8f80f3c7
```

## $isBefore

<<<<<<< HEAD
Tests if first date is before second date.

```javascript
// Compare input to threshold
apply({ $isBefore: "2025-10-15T00:00:00.000Z" }, "2025-10-05T00:00:00.000Z");
// Returns: true

// Array form: explicit dates
apply({ $isBefore: ["2025-10-05T00:00:00.000Z", "2025-10-15T00:00:00.000Z"] }, null);
// Returns: true
=======
Tests if the first date is before the second date.

```javascript
// Array form: compare two dates
apply(
  { $isBefore: ["2025-10-05T00:00:00.000Z", "2025-10-12T00:00:00.000Z"] },
  null,
);
// Returns: true

// Returns false for equal dates
apply(
  { $isBefore: ["2025-10-05T00:00:00.000Z", "2025-10-05T00:00:00.000Z"] },
  null,
);
// Returns: false
>>>>>>> 8f80f3c7
```

## $isDateValid

<<<<<<< HEAD
Checks if a date string is valid. Returns true if the date can be parsed, false otherwise.

```javascript
// Validate with format pattern
apply({ $isDateValid: "MM/dd/yyyy" }, "10/05/2025");
// Returns: true

apply({ $isDateValid: "MM/dd/yyyy" }, "invalid");
// Returns: false

// Validate ISO string
apply({ $isDateValid: null }, "2025-10-05T00:00:00.000Z");
=======
Validates if a date string is valid, returning true or false instead of throwing.

```javascript
// Array form: validate with format
apply({ $isDateValid: ["10/05/2025", "MM/dd/yyyy"] }, null);
// Returns: true

// Input data form
apply({ $isDateValid: "MM/dd/yyyy" }, "10/05/2025");
// Returns: true

// Invalid date returns false
apply({ $isDateValid: ["not-a-date", "MM/dd/yyyy"] }, null);
// Returns: false

// Validate ISO string
apply({ $isDateValid: "2025-10-05T11:23:45.234Z" }, null);
>>>>>>> 8f80f3c7
// Returns: true
```

## $isEmpty

Tests if a value is empty or absent (null or undefined). The semantic inverse of $isPresent.

```javascript
// Check if pickup time is not set
apply({ $isEmpty: null }, null);
// Returns: true

apply({ $isEmpty: null }, undefined);
// Returns: true

apply({ $isEmpty: null }, "");
// Returns: false (empty string is not null/undefined)

apply({ $isEmpty: null }, 0);
// Returns: false (zero is not empty)
```

## $isPresent

Tests if a value is meaningful (not null or undefined). Provides cross-language clarity about value presence.

```javascript
// Check if emergency contact is provided
apply({ $isPresent: null }, "555-1234");
// Returns: true

// Check if child has meaningful data
apply({ $isPresent: null }, null);
// Returns: false

apply({ $isPresent: null }, undefined);
// Returns: false

apply({ $isPresent: null }, 0);
// Returns: true (zero is meaningful)
```

## $isSameDay

Tests if two dates are on the same calendar day.

```javascript
// Array form: compare two dates
apply(
  { $isSameDay: ["2025-10-05T10:00:00.000Z", "2025-10-05T15:00:00.000Z"] },
  null,
);
// Returns: true

// Different days return false
apply(
  { $isSameDay: ["2025-10-05T23:59:59.999Z", "2025-10-06T00:00:00.000Z"] },
  null,
);
// Returns: false
```

## $isWeekday

Tests if a date falls on a weekday (Monday-Friday).

```javascript
// Monday is a weekday
apply({ $isWeekday: "2025-10-06T00:00:00.000Z" }, null);
// Returns: true

// Friday is a weekday
apply({ $isWeekday: "2025-10-10T00:00:00.000Z" }, null);
// Returns: true

// Saturday is not a weekday
apply({ $isWeekday: "2025-10-04T00:00:00.000Z" }, null);
// Returns: false
```

## $isWeekend

Tests if a date falls on a weekend (Saturday or Sunday).

```javascript
// Saturday is a weekend
apply({ $isWeekend: "2025-10-04T00:00:00.000Z" }, null);
// Returns: true

// Sunday is a weekend
apply({ $isWeekend: "2025-10-05T00:00:00.000Z" }, null);
// Returns: true

// Monday is not a weekend
apply({ $isWeekend: "2025-10-06T00:00:00.000Z" }, null);
// Returns: false
```

## $join

Joins array elements into a string with a separator. **Note:** This is intended to join arrays of string values. Attempting to join values of other types may behave differently across different runtimes. Consider overriding this expression if you have use cases more complex than joining arrays of strings.

```javascript
// Create list of children's names
const names = ["Aria", "Chen", "Diego", "Luna"];
apply({ $join: ", " }, names);
// Returns: "Aria, Chen, Diego, Luna"
```

## $keys

Returns an array of all property names from an object.

```javascript
// Get all field names from child record
const child = { name: "Amara", age: 4, group: "Butterflies", present: true };
apply({ $keys: null }, child);
// Returns: ["name", "age", "group", "present"]
```

## $last

Returns the last item in an array. Can operate on either the operand (if provided and resolves to an array) or the input data.

```javascript
// Get last item from input data array
const pickupOrder = ["Kai", "Zara", "Amara", "Chen"];
apply({ $last: null }, pickupOrder);
// Returns: "Chen"

// Get last item from operand array
apply({ $last: [10, 20, 30] }, null);
// Returns: 30

// Get last item from expression result
const data = { scores: [95, 87, 92] };
apply({ $last: { $get: "scores" } }, data);
// Returns: 92

// Common pattern: filter then get last
apply({ $last: { $filter: { $gt: 3 } } }, [1, 2, 3, 4, 5]);
// Returns: 5
```

## $literal

Returns a literal value (useful when you need to pass values that look like expressions). **This expression cannot be excluded or overridden.**

```javascript
// Return exact object structure
apply({ $literal: { $special: "not an expression" } }, anyInput);
// Returns: { $special: "not an expression" }
```

## $lowercase

Converts string to lowercase.

```javascript
// Normalize child's name input
apply({ $lowercase: null }, "Amara Rodriguez");
// Returns: "amara holt"
```

## $lt

Tests if value is less than operand.

```javascript
// Single operand: compare input data
apply({ $lt: 4 }, 3);
// Returns: true (3 < 4)

// Array form: compare two expressions
apply({ $lt: [{ $get: "age" }, { $get: "maxAge" }] }, { age: 3, maxAge: 5 });
// Returns: true (3 < 5)

// Mixed form: expression < literal
apply({ $lt: [{ $get: "temperature" }, 75] }, { temperature: 68 });
// Returns: true (68 < 75)
```

## $lte

Tests if value is less than or equal to operand.

```javascript
// Single operand: compare input data
apply({ $lte: 6 }, 6);
// Returns: true (6 <= 6)

// Array form: compare two expressions
apply(
  { $lte: [{ $get: "groupSize" }, { $get: "maxCapacity" }] },
  { groupSize: 8, maxCapacity: 10 },
);
// Returns: true (8 <= 10)

// Mixed form: expression <= literal
apply({ $lte: [{ $get: "napTime" }, 120] }, { napTime: 90 });
// Returns: true (90 <= 120)
```

## $map

Transforms each item in an array using an expression.

```javascript
// Get all children's ages
const children = [
  { name: "Aria", age: 4 },
  { name: "Kai", age: 5 },
  { name: "Zara", age: 3 },
];
apply({ $map: { $get: "age" } }, children);
// Returns: [4, 5, 3]

// Transform to different output structure
apply({
  $map: {
    nombre: { $get: "name" },
    ageInMonths: { $multiply: [{ $get: "age" }, 12] },
  },
});
```

## $matchesAll

Tests if an object matches **all** specified property conditions (AND logic). Supports literal values, expressions, and $literal-wrapped values for flexible matching.

```javascript
// Check if child meets multiple criteria
const child = {
  name: "Aria",
  age: 5,
  active: true,
  activity: { $get: "current" },
};
apply(
  {
    $matchesAll: {
      age: { $gte: 4 }, // match on an expression
      active: true, // match on a literal value
      activity: { $literal: { $get: "current" } }, // match the literal object (not as expression)
    },
  },
  child,
);
// Returns: true (all conditions match)
```

## $matchesAny

Tests if an object matches **at least one** specified property condition (OR logic). Supports literal values, expressions, and $literal-wrapped values for flexible matching.

```javascript
// Check if child meets any of the criteria for special activity
const child = {
  name: "Kai",
  age: 3,
  hasSpecialNeeds: false,
  isPremium: true,
};
apply(
  {
    $matchesAny: {
      age: { $gte: 5 }, // doesn't match (age is 3)
      hasSpecialNeeds: true, // doesn't match (false)
      isPremium: true, // matches!
    },
  },
  child,
);
// Returns: true (at least one condition matches)

// All conditions fail
apply(
  {
    $matchesAny: {
      age: { $gte: 5 }, // doesn't match
      hasSpecialNeeds: true, // doesn't match
    },
  },
  child,
);
// Returns: false (no conditions match)
```

## $matchesRegex

Tests if string matches a regular expression with support for PCRE-style inline flags.

**Supported flags:**

- `i`: Case insensitive matching
- `m`: Multiline mode (^ and $ match line boundaries)
- `s`: Single-line mode (. matches newlines)

**Flag syntax:**
Use `(?flags)` at the beginning of your pattern to set flags.

```javascript
// Basic pattern matching
apply({ $matchesRegex: "^\\d{3}-\\d{3}-\\d{4}$" }, "555-123-4567");
// Returns: true

// Case insensitive matching
apply({ $matchesRegex: "(?i)^hello" }, "HELLO world");
// Returns: true

// Multiple flags combined
apply({ $matchesRegex: "(?ims)test.*end" }, "TEST\nSOMETHING\nEND");
// Returns: true

// Multiline flag - match line boundaries
apply({ $matchesRegex: "(?m)^line" }, "first\nline two");
// Returns: true
```

## $max

Returns the maximum value in an array. Can operate on either the operand (if provided and resolves to an array) or the input data.

```javascript
// Find maximum in input data array
const ages = [3, 5, 4, 6, 2];
apply({ $max: null }, ages);
// Returns: 6

// Find maximum in operand array
apply({ $max: [10, 25, 15, 30] }, null);
// Returns: 30

// Find maximum from expression result
const data = { temperatures: [68, 72, 75, 73, 70] };
apply({ $max: { $get: "temperatures" } }, data);
// Returns: 75
```

## $mean

Calculates the arithmetic mean (average) of array values. Can operate on either the operand (if provided and resolves to an array) or the input data.

```javascript
// Calculate mean of input data array
const napTimes = [45, 60, 30, 75, 50]; // minutes
apply({ $mean: null }, napTimes);
// Returns: 52

// Calculate mean of operand array
apply({ $mean: [10, 20, 30] }, null);
// Returns: 20

// Calculate mean from expression result
const data = { scores: [88, 92, 95, 87] };
apply({ $mean: { $get: "scores" } }, data);
// Returns: 90.5
```

## $merge

Merges an object into the input object, with the merge object properties overriding input object properties.

```javascript
// Merge child info with updates
const child = { name: "Aria", age: 4, group: "Butterflies" };
apply({ $merge: { age: 5, present: true } }, child);
// Returns: { name: "Aria", age: 5, group: "Butterflies", present: true }
```

## $min

Returns the minimum value in an array. Can operate on either the operand (if provided and resolves to an array) or the input data.

```javascript
// Find minimum in input data array
const ages = [3, 5, 4, 6, 2];
apply({ $min: null }, ages);
// Returns: 2

// Find minimum in operand array
apply({ $min: [10, 25, 15, 30] }, null);
// Returns: 10

// Find minimum from expression result
const data = { temperatures: [68, 72, 75, 73, 70] };
apply({ $min: { $get: "temperatures" } }, data);
// Returns: 68
```

## $minute

Extracts the minute from a date (0-59).

```javascript
// Extract minute from date
apply({ $minute: "2025-10-05T15:23:45.234Z" }, null);
// Returns: 23
```

## $month

Extracts the month from a date (1-12, 1-indexed).

```javascript
// Extract month from date
apply({ $month: "2025-10-05T15:23:45.234Z" }, null);
// Returns: 10

// January returns 1
apply({ $month: "2025-01-05T15:23:45.234Z" }, null);
// Returns: 1

// December returns 12
apply({ $month: "2025-12-05T15:23:45.234Z" }, null);
// Returns: 12
```

## $modulo

Performs modulo (remainder) operation.

```javascript
// Single operand: modulo input data
apply({ $modulo: 2 }, 6);
// Returns: 0 (6 % 2, even number)

// Array form: modulo two expressions
apply(
  { $modulo: [{ $get: "total" }, { $get: "groups" }] },
  { total: 13, groups: 4 },
);
// Returns: 1 (13 % 4)

// Mixed form: expression % literal
apply({ $modulo: [{ $get: "childCount" }, 3] }, { childCount: 10 });
// Returns: 1 (10 % 3)
```

## $multiply

Performs multiplication operation.

```javascript
// Single operand: multiply input data
apply({ $multiply: 4 }, 3.5);
// Returns: 14.00 (3.5 * 4)

// Array form: multiply two expressions
apply(
  { $multiply: [{ $get: "price" }, { $get: "quantity" }] },
  { price: 2.5, quantity: 6 },
);
// Returns: 15.0 (2.5 * 6)

// Mixed form: expression * literal
apply({ $multiply: [{ $get: "hours" }, 8] }, { hours: 5 });
// Returns: 40 (5 * 8)
```

## $ne

Tests inequality using deep comparison. JSON has no notion of `undefined`, which means that `undefined` and `null` will be treated as equal when using `$ne`.

```javascript
// Single operand: compare input data
apply({ $ne: "reading" }, "playing");
// Returns: true ("playing" !== "reading")

// Array form: compare two expressions
apply(
  { $ne: [{ $get: "current" }, { $get: "previous" }] },
  { current: "art", previous: "music" },
);
// Returns: true ("art" !== "music")

// Mixed form: expression !== literal
apply({ $ne: [{ $get: "mood" }, "upset"] }, { mood: "happy" });
// Returns: true ("happy" !== "upset")
```

## $nin

Tests if value does not exist in an array.

```javascript
// Check if child doesn't have common allergies
const commonAllergies = ["nuts", "dairy", "eggs"];
apply({ $nin: commonAllergies }, "gluten");
// Returns: true
```

## $not

Logical NOT - inverts the truthiness of an expression.

```javascript
// Check if child is not sleeping
apply({ $not: { $get: "isNapping" } }, { isNapping: false });
// Returns: true
```

## $or

Logical OR - returns true if at least one expression is truthy.

```javascript
// Check if child can participate in activity
const child = { hasPermission: false, isEmergencyApproved: true };
apply(
  {
    $or: [{ $get: "hasPermission" }, { $get: "isEmergencyApproved" }],
  },
  child,
);
// Returns: true
```

## $omit

Returns a new object excluding the specified properties.

```javascript
// Remove sensitive data from child record
const child = {
  name: "Aria",
  age: 4,
  ssn: "123-45-6789",
  group: "Butterflies",
};
apply({ $omit: ["ssn"] }, child);
// Returns: { name: "Aria", age: 4, group: "Butterflies" }
```

## $pairs

Converts an object into an array of [key, value] pairs.

```javascript
// Convert child data to key-value pairs
const child = { name: "Zara", age: 4, group: "Butterflies" };
apply({ $pairs: null }, child);
// Returns: [["name", "Zara"], ["age", 4], ["group", "Butterflies"]]
```

## $parseDate

<<<<<<< HEAD
Parses a date string using a format pattern and returns ISO 8601 string.

Common format tokens: `yyyy` (4-digit year), `MM` (2-digit month), `dd` (2-digit day), `HH` (2-digit hour), `mm` (minute), `ss` (second)

```javascript
// Parse with format pattern
apply({ $parseDate: "MM/dd/yyyy" }, "10/05/2025");
// Returns: "2025-10-05T..." (ISO string)

// Validate ISO string
apply({ $parseDate: null }, "2025-10-05T00:00:00.000Z");
// Returns: "2025-10-05T00:00:00.000Z"

// Array form: explicit date and format
apply({ $parseDate: ["10/05/2025", "MM/dd/yyyy"] }, null);
// Returns: "2025-10-05T..." (ISO string)
=======
Parses a date string using a format pattern and returns an ISO 8601 string.

```javascript
// Array form: parse with format
apply({ $parseDate: ["10/05/2025", "MM/dd/yyyy"] }, null);
// Returns: "2025-10-05T00:00:00.000Z" (or with local timezone offset)

// Input data form
apply({ $parseDate: "MM/dd/yyyy" }, "10/05/2025");
// Returns: "2025-10-05T00:00:00.000Z" (or with local timezone offset)

// Validate ISO string without format
apply({ $parseDate: "2025-10-05T11:23:45.234Z" }, null);
// Returns: "2025-10-05T11:23:45.234Z"

// Parse date with time
apply({ $parseDate: ["10/05/2025 14:30:00", "MM/dd/yyyy HH:mm:ss"] }, null);
// Returns: ISO string with parsed time
>>>>>>> 8f80f3c7
```

## $pick

Returns a new object containing only the specified properties by name.

```javascript
// Extract only essential child info
const child = {
  name: "Aria",
  age: 4,
  ssn: "123-45-6789",
  group: "Butterflies",
  allergies: "none",
};
apply({ $pick: ["name", "age", "group"] }, child);
// Returns: { name: "Aria", age: 4, group: "Butterflies" }

// Works with nested property paths
const data = {
  child: { profile: { name: "Luna", age: 3 } },
  meta: { teacher: "Ms. Smith", room: "A" },
};
apply({ $pick: ["child.profile.name", "meta.teacher"] }, data);
// Returns: { "child.profile.name": "Luna", "meta.teacher": "Ms. Smith" }
```

**Note:** Use `$pick` to select properties by name. Use [`$select`](#select) to transform and rename properties.

## $pluck

Extracts a specific property from each object in an array (shorthand for $map + $get).

```javascript
// Get all children's names
const children = [
  { name: "Aria", age: 4 },
  { name: "Kai", age: 5 },
  { name: "Zara", age: 3 },
];
apply({ $pluck: "name" }, children);
// Returns: ["Aria", "Kai", "Zara"]
```

## $pipe

Pipes data through multiple expressions in sequence (left-to-right), starting with the input data then feeding the result of one expression to the next returning the result of the last expression.

```javascript
// Process children data through multiple steps
const daycareData = {
  children: [
    { name: "Aria", age: 4, present: true },
    { name: "Kai", age: 5, present: true },
    { name: "Zara", age: 3, present: false },
  ],
};
apply(
  {
    $pipe: [
      { $get: "children" },
      { $filter: { $get: "present" } },
      { $map: { $get: "name" } },
      { $join: ", " },
    ],
  },
  daycareData,
);
// Returns: "Aria, Kai"
```

## $pow

Performs power/exponentiation operation.

```javascript
// Single operand: raise input data to power
apply({ $pow: 2 }, 8); // 8 squared
// Returns: 64 (8^2)

// Array form: power of two expressions
apply(
  { $pow: [{ $get: "base" }, { $get: "exponent" }] },
  { base: 3, exponent: 4 },
);
// Returns: 81 (3^4)

// Mixed form: expression ^ literal
apply({ $pow: [{ $get: "side" }, 2] }, { side: 5 });
// Returns: 25 (5^2)
```

## $replace

Replaces occurrences of a pattern in a string.

```javascript
// Clean up child's name input
apply({ $replace: ["\\s+", " "] }, "Amara   Rodriguez");
// Returns: "Amara Rodriguez"
```

## $reverse

Returns array with elements in reverse order.

```javascript
// Reverse pickup order for dismissal
const pickupOrder = ["Aria", "Chen", "Diego", "Luna"];
apply({ $reverse: null }, pickupOrder);
// Returns: ["Luna", "Diego", "Chen", "Aria"]
```

## $skip

Skips first N elements of an array.

```javascript
// Skip first two children in line
const lineup = ["Aria", "Chen", "Diego", "Luna", "Kai"];
apply({ $skip: 2 }, lineup);
// Returns: ["Diego", "Luna", "Kai"]
```

## $select

Creates a new object by selecting and transforming properties with custom key names.

```javascript
// Select and transform child data
const child = {
  name: "Aria",
  age: 4,
  birthDate: "2020-03-15",
  group: "Butterflies",
};
apply(
  {
    $select: {
      childName: { $get: "name" },
      ageInMonths: { $pipe: [{ $get: "age" }, { $multiply: 12 }] },
      group: { $get: "group" },
    },
  },
  child,
);
// Returns: { childName: "Aria", ageInMonths: 48, group: "Butterflies" }
```

**Note:** To select properties by name without transformation, use [`$pick`](#pick) instead.

## $second

Extracts the second from a date (0-59).

```javascript
// Extract second from date
apply({ $second: "2025-10-05T15:23:45.234Z" }, null);
// Returns: 45
```

## $sort

Sorts an array based on specified criteria.

```javascript
// Sort children by age
const children = [
  { name: "Zara", age: 3 },
  { name: "Aria", age: 4 },
  { name: "Kai", age: 5 },
];
apply({ $sort: { by: "age" } }, children);
// Returns: [{ name: "Zara", age: 3 }, { name: "Aria", age: 4 }, { name: "Kai", age: 5 }]

// Sort descending by name
apply({ $sort: { by: "name", desc: true } }, children);
// Returns: [{ name: "Zara", age: 3 }, { name: "Kai", age: 5 }, { name: "Aria", age: 4 }]

// Sort by expression - calculated age in months
apply({ $sort: { by: { $multiply: [{ $get: "age" }, 12] } } }, children);
// Returns: [{ name: "Zara", age: 3 }, { name: "Aria", age: 4 }, { name: "Kai", age: 5 }]
```

**Note:** The `by` field can be a property name (string) or an expression that computes the sort value.

## $split

Splits a string into an array using a separator.

```javascript
// Split child's full name
apply({ $split: " " }, "Amara Devika Rodriguez");
// Returns: ["Amara", "Devika", "Rodriguez"]
```

## $startOfDay

Returns the start of day (00:00:00.000) for a given date.

```javascript
// Get start of day
apply({ $startOfDay: "2025-10-05T15:23:45.234Z" }, null);
// Returns: "2025-10-05T00:00:00.000Z"

// Works with input data form
apply({ $startOfDay: null }, "2025-10-05T15:23:45.234Z");
// Returns: "2025-10-05T00:00:00.000Z"
```

## $startOfMonth

Returns the first moment of the month for a given date.

```javascript
// Get start of month
apply({ $startOfMonth: "2025-10-15T15:23:45.234Z" }, null);
// Returns: "2025-10-01T00:00:00.000Z"
```

## $startOfYear

Returns the first moment of the year for a given date.

```javascript
// Get start of year
apply({ $startOfYear: "2025-10-15T15:23:45.234Z" }, null);
// Returns: "2025-01-01T00:00:00.000Z"
```

## $sqrt

Calculates the square root of a number.

```javascript
// Calculate side length of square play area
apply({ $sqrt: null }, 64);
// Returns: 8
```

## $startOf

Gets the start of a time period (day, week, month, year).

Supported units: `day`, `week`, `month`, `year`

```javascript
// Get start of day
apply({ $startOf: "day" }, "2025-10-05T15:23:45.123Z");
// Returns: "2025-10-05T00:00:00.000Z"

// Get start of month
apply({ $startOf: "month" }, "2025-10-15T15:23:45.123Z");
// Returns: "2025-10-01T00:00:00.000Z"

// Get start of year
apply({ $startOf: "year" }, "2025-10-15T15:23:45.123Z");
// Returns: "2025-01-01T00:00:00.000Z"
```

## $substring

Extracts a portion of a string.

```javascript
// Get child's initials from name
apply({ $substring: [0, 1] }, "Amara");
// Returns: "A"
```

## $subtract

Performs subtraction operation.

```javascript
// Single operand: subtract from input data
apply({ $subtract: 15.5 }, 25.0);
// Returns: 9.50 (25.0 - 15.5)

// Array form: subtract two expressions
apply(
  { $subtract: [{ $get: "total" }, { $get: "discount" }] },
  { total: 20, discount: 3 },
);
// Returns: 17 (20 - 3)

// Mixed form: expression - literal
apply({ $subtract: [{ $get: "age" }, 2] }, { age: 6 });
// Returns: 4 (6 - 2)
```

## $subDays

Subtracts a specified number of days from a date.

```javascript
// Array form: subtract days from date
apply({ $subDays: ["2025-10-12T00:00:00.000Z", 7] }, null);
// Returns: "2025-10-05T00:00:00.000Z"

// Input data form: subtract days from input date
apply({ $subDays: 7 }, "2025-10-12T00:00:00.000Z");
// Returns: "2025-10-05T00:00:00.000Z"

// Handles month boundaries
apply({ $subDays: ["2025-11-01T00:00:00.000Z", 1] }, null);
// Returns: "2025-10-31T00:00:00.000Z"
```

## $subMonths

Subtracts a specified number of months from a date.

```javascript
// Array form: subtract months from date
apply({ $subMonths: ["2026-01-05T00:00:00.000Z", 3] }, null);
// Returns: "2025-10-05T00:00:00.000Z"

// Handles year boundaries
apply({ $subMonths: ["2026-02-15T00:00:00.000Z", 2] }, null);
// Returns: "2025-12-15T00:00:00.000Z"
```

## $subYears

Subtracts a specified number of years from a date.

```javascript
// Array form: subtract years from date
apply({ $subYears: ["2030-10-05T00:00:00.000Z", 5] }, null);
// Returns: "2025-10-05T00:00:00.000Z"
```

## $sum

Calculates the sum of array values. Can operate on either the operand (if provided and resolves to an array) or the input data.

```javascript
// Calculate sum of input data array
const temperatures = [68, 72, 75, 73, 70];
apply({ $sum: null }, temperatures);
// Returns: 358

// Calculate sum of operand array
apply({ $sum: [10, 20, 30, 40] }, null);
// Returns: 100

// Calculate sum from expression result
const data = { dailySteps: [5000, 7500, 6000, 8000] };
apply({ $sum: { $get: "dailySteps" } }, data);
// Returns: 26500
```

## $take

Takes first N elements of an array.

```javascript
// Get first three children for small group activity
const allChildren = ["Aria", "Chen", "Diego", "Luna", "Kai"];
apply({ $take: 3 }, allChildren);
// Returns: ["Aria", "Chen", "Diego"]
```

## $trim

Removes whitespace from beginning and end of string.

```javascript
// Clean up child name input
apply({ $trim: null }, "  Amara Rodriguez  ");
// Returns: "Amara Rodriguez"
```

## $uppercase

Converts string to uppercase.

```javascript
// Format child's name for name tag
apply({ $uppercase: null }, "Amara");
// Returns: "AMARA"
```

## $unique

Returns an array with duplicate values removed.

```javascript
// Get unique dietary restrictions
const restrictions = [
  "none",
  "nut allergy",
  "none",
  "vegetarian",
  "nut allergy",
];
apply({ $unique: null }, restrictions);
// Returns: ["none", "nut allergy", "vegetarian"]
```

## $values

Returns an array of all property values from an object.

```javascript
// Get all values from child record
const child = { name: "Amara", age: 4, group: "Butterflies", present: true };
apply({ $values: null }, child);
// Returns: ["Amara", 4, "Butterflies", true]
```

## $year

Extracts the year from a date.

```javascript
// Extract year from date
apply({ $year: "2025-10-05T15:23:45.234Z" }, null);
// Returns: 2025

// Works with input data form
apply({ $year: null }, "2025-10-05T15:23:45.234Z");
// Returns: 2025
```<|MERGE_RESOLUTION|>--- conflicted
+++ resolved
@@ -47,7 +47,6 @@
 // Returns: 16 (4 + 12)
 ```
 
-<<<<<<< HEAD
 ## $addTime
 
 Adds a duration to a date. Use negative values to subtract.
@@ -73,80 +72,6 @@
 // Array form: explicit date
 apply({ $addTime: ["2025-10-05T00:00:00.000Z", { days: 7 }] }, null);
 // Returns: "2025-10-12T00:00:00.000Z"
-=======
-## $addDays
-
-Adds a specified number of days to a date.
-
-```javascript
-// Array form: add days to date
-apply({ $addDays: ["2025-10-05T00:00:00.000Z", 7] }, null);
-// Returns: "2025-10-12T00:00:00.000Z"
-
-// Input data form: add days to input date
-apply({ $addDays: 7 }, "2025-10-05T00:00:00.000Z");
-// Returns: "2025-10-12T00:00:00.000Z"
-
-// Negative days subtract from date
-apply({ $addDays: ["2025-10-05T00:00:00.000Z", -3] }, null);
-// Returns: "2025-10-02T00:00:00.000Z"
-```
-
-## $addHours
-
-Adds a specified number of hours to a date.
-
-```javascript
-// Array form: add hours to date
-apply({ $addHours: ["2025-10-05T10:00:00.000Z", 5] }, null);
-// Returns: "2025-10-05T15:00:00.000Z"
-
-// Handles day boundaries
-apply({ $addHours: ["2025-10-05T22:00:00.000Z", 3] }, null);
-// Returns: "2025-10-06T01:00:00.000Z"
-```
-
-## $addMinutes
-
-Adds a specified number of minutes to a date.
-
-```javascript
-// Array form: add minutes to date
-apply({ $addMinutes: ["2025-10-05T10:30:00.000Z", 45] }, null);
-// Returns: "2025-10-05T11:15:00.000Z"
-
-// Handles hour boundaries
-apply({ $addMinutes: ["2025-10-05T10:50:00.000Z", 20] }, null);
-// Returns: "2025-10-05T11:10:00.000Z"
-```
-
-## $addMonths
-
-Adds a specified number of months to a date.
-
-```javascript
-// Array form: add months to date
-apply({ $addMonths: ["2025-10-05T00:00:00.000Z", 3] }, null);
-// Returns: "2026-01-05T00:00:00.000Z"
-
-// Input data form: add months to input date
-apply({ $addMonths: 3 }, "2025-10-05T00:00:00.000Z");
-// Returns: "2026-01-05T00:00:00.000Z"
-```
-
-## $addYears
-
-Adds a specified number of years to a date.
-
-```javascript
-// Array form: add years to date
-apply({ $addYears: ["2025-10-05T00:00:00.000Z", 5] }, null);
-// Returns: "2030-10-05T00:00:00.000Z"
-
-// Input data form: add years to input date
-apply({ $addYears: 5 }, "2025-10-05T00:00:00.000Z");
-// Returns: "2030-10-05T00:00:00.000Z"
->>>>>>> 8f80f3c7
 ```
 
 ## $all
@@ -271,55 +196,6 @@
 // Returns: -4
 ```
 
-<<<<<<< HEAD
-=======
-## $day
-
-Extracts the day of the month from a date (1-31).
-
-```javascript
-// Extract day from date
-apply({ $day: "2025-10-05T15:23:45.234Z" }, null);
-// Returns: 5
-
-// Works with input data form
-apply({ $day: null }, "2025-10-31T15:23:45.234Z");
-// Returns: 31
-```
-
-## $dayOfWeek
-
-Returns the day of the week as a number (0=Sunday, 6=Saturday).
-
-```javascript
-// Get day of week (Sunday = 0)
-apply({ $dayOfWeek: "2025-10-05T00:00:00.000Z" }, null);
-// Returns: 0 (Sunday)
-
-// Monday = 1
-apply({ $dayOfWeek: "2025-10-06T00:00:00.000Z" }, null);
-// Returns: 1
-
-// Saturday = 6
-apply({ $dayOfWeek: "2025-10-04T00:00:00.000Z" }, null);
-// Returns: 6
-```
-
-## $dayOfYear
-
-Returns the day of the year (1-365/366).
-
-```javascript
-// First day of year
-apply({ $dayOfYear: "2025-01-01T00:00:00.000Z" }, null);
-// Returns: 1
-
-// Calculate day number
-apply({ $dayOfYear: "2025-10-05T00:00:00.000Z" }, null);
-// Returns: 278
-```
-
->>>>>>> 8f80f3c7
 ## $coalesce
 
 Returns the first non-null value from an array.
@@ -1053,7 +929,6 @@
 
 ## $isAfter
 
-<<<<<<< HEAD
 Tests if first date is after second date.
 
 ```javascript
@@ -1064,33 +939,10 @@
 // Array form: explicit dates
 apply({ $isAfter: ["2025-10-15T00:00:00.000Z", "2025-10-05T00:00:00.000Z"] }, null);
 // Returns: true
-=======
-Tests if the first date is after the second date.
-
-```javascript
-// Array form: compare two dates
-apply(
-  { $isAfter: ["2025-10-12T00:00:00.000Z", "2025-10-05T00:00:00.000Z"] },
-  null,
-);
-// Returns: true
-
-// Input data form
-apply({ $isAfter: "2025-10-05T00:00:00.000Z" }, "2025-10-12T00:00:00.000Z");
-// Returns: true
-
-// Returns false for equal dates
-apply(
-  { $isAfter: ["2025-10-05T00:00:00.000Z", "2025-10-05T00:00:00.000Z"] },
-  null,
-);
-// Returns: false
->>>>>>> 8f80f3c7
 ```
 
 ## $isBefore
 
-<<<<<<< HEAD
 Tests if first date is before second date.
 
 ```javascript
@@ -1101,29 +953,10 @@
 // Array form: explicit dates
 apply({ $isBefore: ["2025-10-05T00:00:00.000Z", "2025-10-15T00:00:00.000Z"] }, null);
 // Returns: true
-=======
-Tests if the first date is before the second date.
-
-```javascript
-// Array form: compare two dates
-apply(
-  { $isBefore: ["2025-10-05T00:00:00.000Z", "2025-10-12T00:00:00.000Z"] },
-  null,
-);
-// Returns: true
-
-// Returns false for equal dates
-apply(
-  { $isBefore: ["2025-10-05T00:00:00.000Z", "2025-10-05T00:00:00.000Z"] },
-  null,
-);
-// Returns: false
->>>>>>> 8f80f3c7
 ```
 
 ## $isDateValid
 
-<<<<<<< HEAD
 Checks if a date string is valid. Returns true if the date can be parsed, false otherwise.
 
 ```javascript
@@ -1136,25 +969,6 @@
 
 // Validate ISO string
 apply({ $isDateValid: null }, "2025-10-05T00:00:00.000Z");
-=======
-Validates if a date string is valid, returning true or false instead of throwing.
-
-```javascript
-// Array form: validate with format
-apply({ $isDateValid: ["10/05/2025", "MM/dd/yyyy"] }, null);
-// Returns: true
-
-// Input data form
-apply({ $isDateValid: "MM/dd/yyyy" }, "10/05/2025");
-// Returns: true
-
-// Invalid date returns false
-apply({ $isDateValid: ["not-a-date", "MM/dd/yyyy"] }, null);
-// Returns: false
-
-// Validate ISO string
-apply({ $isDateValid: "2025-10-05T11:23:45.234Z" }, null);
->>>>>>> 8f80f3c7
 // Returns: true
 ```
 
@@ -1702,7 +1516,6 @@
 
 ## $parseDate
 
-<<<<<<< HEAD
 Parses a date string using a format pattern and returns ISO 8601 string.
 
 Common format tokens: `yyyy` (4-digit year), `MM` (2-digit month), `dd` (2-digit day), `HH` (2-digit hour), `mm` (minute), `ss` (second)
@@ -1719,26 +1532,6 @@
 // Array form: explicit date and format
 apply({ $parseDate: ["10/05/2025", "MM/dd/yyyy"] }, null);
 // Returns: "2025-10-05T..." (ISO string)
-=======
-Parses a date string using a format pattern and returns an ISO 8601 string.
-
-```javascript
-// Array form: parse with format
-apply({ $parseDate: ["10/05/2025", "MM/dd/yyyy"] }, null);
-// Returns: "2025-10-05T00:00:00.000Z" (or with local timezone offset)
-
-// Input data form
-apply({ $parseDate: "MM/dd/yyyy" }, "10/05/2025");
-// Returns: "2025-10-05T00:00:00.000Z" (or with local timezone offset)
-
-// Validate ISO string without format
-apply({ $parseDate: "2025-10-05T11:23:45.234Z" }, null);
-// Returns: "2025-10-05T11:23:45.234Z"
-
-// Parse date with time
-apply({ $parseDate: ["10/05/2025 14:30:00", "MM/dd/yyyy HH:mm:ss"] }, null);
-// Returns: ISO string with parsed time
->>>>>>> 8f80f3c7
 ```
 
 ## $pick
