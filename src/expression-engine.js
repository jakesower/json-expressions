--- conflicted
+++ resolved
@@ -136,13 +136,8 @@
   };
 
   return {
-<<<<<<< HEAD
     apply: (val, inputData) => apply(val, inputData, []),
-    expressionNames: Object.keys(expressions),
-=======
-    apply,
     expressionNames: Array.from(expressionMap.keys()),
->>>>>>> 2ca77554
     isExpression,
   };
 }